from .input_manager import DEFAULT_DEVICE_SERIAL, DEFAULT_POLICY, DEFAULT_TIMEOUT
from .main import Kea, Setting, start_kea
from .utils import get_yml_config

import importlib
import os
import argparse
import sys
def parse_args():
    parser = argparse.ArgumentParser(description="Start kea to test app.",
                                     formatter_class=argparse.RawTextHelpFormatter)
    parser.add_argument("-f",nargs="+", action="store",dest="files", help="The python files to be tested.")
    parser.add_argument("-d", "--device_serial", action="store", dest="device_serial", default=DEFAULT_DEVICE_SERIAL,
                        help="The serial number of target device (use `adb devices` to find)")
    parser.add_argument("-a","--apk", action="store", dest="apk_path", required=True,
                        help="The file path to target APK")
    parser.add_argument("-o","--output", action="store", dest="output_dir", default="output",
                        help="directory of output")
    parser.add_argument("-p","--policy", action="store", dest="policy",choices=["random", "guided"], default=DEFAULT_POLICY,  # tingsu: can we change "mutate" to "guided"?
                        help='Policy to use for test input generation. ')
    parser.add_argument("-t", "--timeout", action="store", dest="timeout", default=DEFAULT_TIMEOUT, type=int,
                        help="Timeout in seconds. Default: %d" % DEFAULT_TIMEOUT)
    parser.add_argument("-n","--number_of_events_that_restart_app", action="store", dest="number_of_events_that_restart_app", default=100, type=int,
                        help="Restart the app when this number of events has been executed. Default: 100")
    parser.add_argument("-debug", action="store_true", dest="debug_mode",
                        help="Run in debug mode (dump debug messages).")
    parser.add_argument("-keep_app", action="store_true", dest="keep_app",
                        help="Keep the app on the device after testing.")
    parser.add_argument("-grant_perm", action="store_true", dest="grant_perm",
                        help="Grant all permissions while installing. Useful for Android 6.0+.")
    parser.add_argument("-is_emulator", action="store_true", dest="is_emulator",default=True,
                        help="Declare the target device to be an emulator, which would be treated specially.")
    options = parser.parse_args()
    return options

def parse_ymal_args(opts):
    config_dict = get_yml_config()
    for key, value in config_dict.items():
        if key.lower() == "system" and value:
            opts.is_harmonyos = value.lower() == "harmonyos"
        elif key.lower() == "app_path" and value:
            opts.apk_path = value
        elif key.lower() == "policy" and value:
            opts.policy = value
        elif key.lower() == "output_dir" and value:
            opts.output_dir = value
        elif key.lower() == "count" and value:
            opts.count = value
        elif key.lower() in ["target", "device", "device_serial"] and value:
            opts.device_serial = value
        elif key.lower() in ["property", "properties", "file", "files"] and value:
            opts.files = value
    
    return opts


def import_and_instantiate_classes(files, settings:"Setting"):
    droidcheck_instance = []
    workspace_path = os.path.abspath(os.getcwd())
    
    d = get_mobile_driver(settings)
    settings.d = d

    for file in files:
        
        file_abspath = os.path.join(workspace_path, file) if not os.path.isabs(file) else file
        
        module_dir = os.path.dirname(file_abspath)
        
        if module_dir not in sys.path:
            sys.path.insert(0, module_dir)
        
        if not os.path.exists(file_abspath):
            raise FileNotFoundError(f"{file} not exists.") 
        
        os.chdir(os.path.dirname(file_abspath))

        module_name, extension_name = [str(_) for _ in os.path.splitext(os.path.basename(file_abspath))]
        if not extension_name == ".py":
            raise AttributeError(f"{file} is not a property. It should be a .py file")
        


        try:
            # print(f"Importting module {module_name}")
            module = importlib.import_module(module_name)
            module.d = d

            # Find all classes in the module and attempt to instantiate them.
            for attr_name in dir(module):
                attr = getattr(module, attr_name)
                if isinstance(attr, type) and issubclass(attr, Kea) and attr is not Kea:
                    instance = attr()  # 实例化子类
                    droidcheck_instance.append(instance)
        except ModuleNotFoundError as e:
            print(f"Error importing module {module_name}: {e}")
        
    os.chdir(workspace_path)
    return droidcheck_instance

def get_mobile_driver(settings:"Setting"):
    # initialize the dsl according to the system
    if not settings.is_harmonyos:
        from kea.dsl import Mobile
        return Mobile()
    else:
        from kea.dsl_hm import Mobile
        return Mobile(serial=settings.device_serial)

def main():
    options = parse_args()
    options = parse_ymal_args(options)
    test_classes = []
    settings =  Setting(apk_path=options.apk_path,
                       device_serial=options.device_serial,
                       output_dir=options.output_dir,
                       timeout=options.timeout,
                       policy_name=options.policy,
                       number_of_events_that_restart_app=options.number_of_events_that_restart_app,  # tingsu: do we need a better name?
                       debug_mode=options.debug_mode,
                       keep_app=options.keep_app,
<<<<<<< HEAD
                       is_harmonyos=options.is_harmonyos
=======
                       grant_perm=options.grant_perm,
                       is_emulator=options.is_emulator,
>>>>>>> 4382f4ae
                       )
    if options.files is not None:
        test_classes = import_and_instantiate_classes(options.files, settings)
    print(Kea._all_testCase)
    start_kea(test_classes[0], settings)

if __name__ == "__main__":
    main()
    

    <|MERGE_RESOLUTION|>--- conflicted
+++ resolved
@@ -119,12 +119,9 @@
                        number_of_events_that_restart_app=options.number_of_events_that_restart_app,  # tingsu: do we need a better name?
                        debug_mode=options.debug_mode,
                        keep_app=options.keep_app,
-<<<<<<< HEAD
                        is_harmonyos=options.is_harmonyos
-=======
                        grant_perm=options.grant_perm,
                        is_emulator=options.is_emulator,
->>>>>>> 4382f4ae
                        )
     if options.files is not None:
         test_classes = import_and_instantiate_classes(options.files, settings)
