import os

import logging
import random
import copy
import time

from .utils import Time
from abc import abstractmethod
from .input_event import (
    InputEvent,
    KEY_RotateDeviceNeutralEvent,
    KEY_RotateDeviceRightEvent,
    KeyEvent,
    IntentEvent,
    LongTouchEvent,
    ReInstallAppEvent,
    RotateDevice,
    RotateDeviceNeutralEvent,
    RotateDeviceRightEvent,
    ScrollEvent,
    SearchEvent,
    SetTextAndSearchEvent,
    TouchEvent,
    ManualEvent,
    SetTextEvent,
    KillAppEvent,
    UIEvent, KillAndRestartAppEvent,
)
from .utg import UTG
from kea import utils
from typing import TYPE_CHECKING

if TYPE_CHECKING:
    from .input_manager import InputManager
    from .main import Kea
    from .app import App
    from .device import Device

# Max number of restarts
MAX_NUM_RESTARTS = 5
# Max number of steps outside the app
MAX_NUM_STEPS_OUTSIDE = 10
MAX_NUM_STEPS_OUTSIDE_KILL = 10
# Max number of replay tries
MAX_REPLY_TRIES = 5

# Some input event flags
EVENT_FLAG_STARTED = "+started"
EVENT_FLAG_START_APP = "+start_app"
EVENT_FLAG_STOP_APP = "+stop_app"
EVENT_FLAG_EXPLORE = "+explore"
EVENT_FLAG_NAVIGATE = "+navigate"
EVENT_FLAG_TOUCH = "+touch"

# Policy taxanomy
POLICY_MUTATE = "mutate"
POLICY_BUILD_MODEL = "build_model"
POLICY_RANDOM = "random"
POLICY_RANDOM_TWO = "random_two"
POLICY_RANDOM_100 = "random_100"
POLICY_MUTATE_MAIN_PATH = "mutate_main_path"
POLICY_MIX_RANDOM_MUTATE = "mix_random_mutate"
POLICY_NAIVE_DFS = "dfs_naive"
POLICY_GREEDY_DFS = "dfs_greedy"
POLICY_NAIVE_BFS = "bfs_naive"
POLICY_GREEDY_BFS = "bfs_greedy"
POLICY_REPLAY = "replay"
POLICY_MANUAL = "manual"
POLICY_MONKEY = "monkey"
POLICY_NONE = "none"
POLICY_MEMORY_GUIDED = "memory_guided"  # implemented in input_policy2

# explore mode
GUIDE = "guide"
DIVERSE = "diverse"
MAX_NUM_STEPS_OUTSIDE_THE_SHORTEST_PATH = 10


class InputInterruptedException(Exception):
    pass


class InputPolicy(object):
    """
    This class is responsible for generating events to stimulate more app behaviour
    It should call AppEventManager.send_event method continuously
    """

    def __init__(self, device:"Device", app:"App", kea_core:"Kea"=None):
        self.logger = logging.getLogger(self.__class__.__name__)
        self.time_recoder = Time()

        self.device = device
        self.app = app
        self.action_count = 0
        self.master = None
        self.kea_core = kea_core
        self.input_manager = None
        self.time_needed_to_satisfy_precondition = []

        self.time_to_check_rule = []

        self.last_event = None

    def run_initial_rules(self):
        if len(self.kea_core.initialize_rules()) == 0:
            self.logger.info("No initialize rules")
        else:
            result = self.kea_core.execute_rules(
                self.kea_core.initialize_rules()
            )
            if result:
                self.logger.info("-------initialize successfully-----------")
            else:
                self.logger.error("-------initialize failed-----------")

    def start(self, input_manager:"InputManager"):
        """
        start producing events
        :param input_manager: instance of InputManager
        """
        self.action_count = 0
        self.input_manager = input_manager
        while (
                input_manager.enabled
                and self.action_count
                < input_manager.event_count
        ):
            try:

                self.device.u2.set_fastinput_ime(True)
                if self.action_count == 0 and self.master is None:
                    #If the application is running, close the application.
                    event = KillAppEvent(app=self.app)
                elif self.action_count == 1 and self.master is None:
                    event = IntentEvent(self.app.get_start_intent())
                else:
                    event = self.generate_event()
                self.logger.info("action count: %d" % self.action_count)
                self.last_event = event
                input_manager.add_event(event)
            except KeyboardInterrupt:
                break
            except InputInterruptedException as e:
                self.logger.info("stop sending events: %s" % e)
                self.logger.info("action count: %d" % self.action_count)
                break

            except RuntimeError as e:
                self.logger.info("RuntimeError: %s, stop sending events" % e)
                break
            except Exception as e:
                self.logger.warning("exception during sending events: %s" % e)
                import traceback

                traceback.print_exc()
            self.action_count += 1
        self.tear_down()

    @abstractmethod
    def tear_down(self):
        """
        
        """
        pass

    @abstractmethod
    def generate_event(self):
        """
        generate an event
        @return:
        """
        pass

    @abstractmethod
    def explore_app(self):
        """
        generate an event
        @return:
        """
        pass


class KeaRandomInputPolicy(InputPolicy):
    """
    state-based input policy
    """

    def __init__(self, device, app, random_input, kea_core=None):
        super(KeaRandomInputPolicy, self).__init__(device, app, kea_core)
        self.random_input = random_input
        self.script = None
        self.master = None
        self.script_events = []
        self.last_event = None
        self.last_state = None
        self.current_state = None
        self.utg = UTG(
            device=device, app=app, random_input=random_input
        )
        self.script_event_idx = 0
        if self.device.humanoid is not None:
            self.humanoid_view_trees = []
            self.humanoid_events = []
        rules = self.kea_core._rules_per_class
        self.rules = {}
        for classname in rules:
            for rule in rules[classname]:
                self.rules[rule.function.__name__] = {"#satisfy pre": 0, "#check property": 0, "#trigger the bug": 0}
        # record the action count, time and property name when the bug is triggered
        self.triggered_bug_information = []

    def check_rule_with_precondition(self):
        rules_to_check = self.kea_core.get_rules_that_pass_the_preconditions()
        if len(rules_to_check) == 0:
            self.logger.debug("No rules match the precondition")
            if hasattr(self, "not_reach_precondition_path_number"):
                self.not_reach_precondition_path_number.append(self.path_index)
            return
            # continue

        for rule in rules_to_check:
            self.rules[rule.function.__name__]["#satisfy pre"] += 1
        rule_to_check = random.choice(rules_to_check)

        if rule_to_check is not None:
            self.logger.info("-------check rule : %s------" % rule_to_check)
            self.rules[rule_to_check.function.__name__]["#check property"] += 1
            '''
            0: assertion error
            1: check property pass
            2: UiObjectNotFoundError
            3: don't need to check property,because the precondition is not satisfied
            '''

            result = self.kea_core.execute_rule(rule_to_check)
            if result == 0:
                self.logger.error("-------check rule : assertion error------")
                self.logger.debug("-------time from start : %s-----------" % str(self.time_recoder.get_time_duration()))
                self.rules[rule_to_check.function.__name__]["#trigger the bug"] += 1
                self.triggered_bug_information.append(
                    (self.action_count, self.time_recoder.get_time_duration(), rule_to_check.function.__name__))


            elif result == 1:
                self.logger.info("-------check rule : pass------")
                self.logger.debug("-------time from start : %s-----------" % str(self.time_recoder.get_time_duration()))

            elif result == 2:
                self.logger.error("-------rule execute failed UiObjectNotFoundError-----------")
            else:
                self.logger.info("-------precondition is not satisfied-----------")

    def check_rule_without_precondition(self):
        rules_to_check = self.kea_core.get_rules_without_preconditions()
        if len(rules_to_check) > 0:
            result = self.kea_core.execute_rules(
                self.kea_core.get_rules_without_preconditions()
            )
            if result:
                self.logger.info("-------rule_without_precondition execute success-----------")
            else:
                self.logger.error("-------rule_without_precondition execute failed-----------")
        else:
            self.logger.info("-------no rule_without_precondition to execute-----------")

    def stop_app_events(self):
        # self.logger.info("reach the target state, restart the app")
        stop_app_intent = self.app.get_stop_intent()
        stop_event = IntentEvent(stop_app_intent)
        self.logger.info("stop the app and go back to the main activity")
        return stop_event

    def generate_event(self):
        """
        generate an event
        @return:
        """
        #
        if self.action_count == 2:
            self.run_initial_rules()
        # Get current device state
        self.current_state = self.device.get_current_state()
        if self.current_state is None:
            import time

            time.sleep(5)
            return KeyEvent(name="BACK")

        self.__update_utg()

        event = None

        # first explore the app, then test the properties
        if self.action_count < self.input_manager.explore_event_count:
            self.logger.info("Explore the app")
            event = self.explore_app()
        elif self.action_count == self.input_manager.explore_event_count:
            event = KillAppEvent(app=self.app)
        else:
            self.logger.info("Test the app")
            event = self.generate_event_based_on_utg()

        self.last_state = self.current_state
        self.last_event = event
        return event

    def __update_utg(self):
        self.utg.add_transition(self.last_event, self.last_state, self.current_state)

    @abstractmethod
    def generate_event_based_on_utg(self):
        """
        generate an event based on UTG
        :return: InputEvent
        """
        pass

    def tear_down(self):
        """
        
        """
        # mark the bug information on the bug report html
        if len(self.triggered_bug_information) > 0:
            bug_report_path = os.path.join(self.device.output_dir, "all_states")
            utils.generate_report(
                bug_report_path,
                self.device.output_dir,
                self.triggered_bug_information
            )
        self.logger.info("----------------------------------------")

        if len(self.triggered_bug_information) > 0:
            self.logger.info("the first time needed to trigger the bug: %s" % self.triggered_bug_information[0][1])

        if len(self.time_needed_to_satisfy_precondition) > 0:
            self.logger.info(
                "the first time needed to satisfy the precondition: %s" % self.time_needed_to_satisfy_precondition[0])
            self.logger.info(
                "How many times satisfy the precondition: %s" % len(self.time_needed_to_satisfy_precondition))
            if len(self.triggered_bug_information) > 0:
                self.logger.info("How many times trigger the bug: %s" % len(self.triggered_bug_information))
            # self.logger.info("----------------------------------------")
            # self.logger.info(
            #     "the time needed to satisfy the precondition: %s" % self.time_needed_to_satisfy_precondition)
            # self.logger.info("How many times check the property: %s" % len(self.time_to_check_rule))
            # self.logger.info("the time needed to check the property: %s" % self.time_to_check_rule)
        else:
            self.logger.info("did not satisfy the precondition")

        if len(self.triggered_bug_information) > 0:
            self.logger.info("the action count, time needed to trigger the bug, and the property name: %s" % self.triggered_bug_information)
        else:
            self.logger.info("did not trigger the bug")

        # for rule in self.rules:
        #     self.logger.info("property: %s, #satisfy precondition: %d, #check property: %d, #trigger the bug: %d" % (
        #         rule, self.rules[rule]["#satisfy pre"], self.rules[rule]["#check property"],
        #         self.rules[rule]["#trigger the bug"]))


class KeaMutateInputPolicy(KeaRandomInputPolicy):
    """
    
    """

    def __init__(self, device, app, random_input, kea_core=None,
                 run_initial_rules_after_every_mutation=True):
        super(KeaMutateInputPolicy, self).__init__(
            device, app, random_input, kea_core
        )
        self.logger = logging.getLogger(self.__class__.__name__)
        self.list_main_path = self.kea_core.mainpath_lists()
        if self.list_main_path:
            self.logger.info("main path with length %d" % len(self.list_main_path))
        else:
            self.logger.error("no main path is found")

        # if isinstance(main_path, str):
        #     self.list_main_path.append(main_path)
        #     self.logger.info("single main path")
        # elif isinstance(main_path, list):
        #     self.list_main_path = main_path
        #     self.logger.info("multiple main path with length %d" % len(main_path))
        # else:
        #     self.logger.error("main path is not a list or a string")
        self.__nav_target = None
        self.__nav_num_steps = -1
        self.__num_restarts = 0
        self.__num_steps_outside = 0
        self.__event_trace = ""
        self.__missed_states = set()
        self.__random_explore = False

        self.execute_main_path = True

        self.current_index_on_main_path = 0

        self.max_number_of_mutate_steps_on_single_node = 20
        self.current_number_of_mutate_steps_on_single_node = 0

        # self.max_number_of_events_that_try_to_find_event_on_main_path = min(10, len(self.main_path))
        self.number_of_events_that_try_to_find_event_on_main_path = 0
        self.index_on_main_path_after_mutation = -1

        self.last_random_text = None
        self.last_rotate_events = KEY_RotateDeviceNeutralEvent

        self.run_initial_rules_after_every_mutation = run_initial_rules_after_every_mutation

    def select_and_initialize_main_path(self):
        if len(self.list_main_path) == 0:
<<<<<<< HEAD
            self.logger.info("main path is empty")
            self.main_path = []
        else:
            self.main_path = random.choice(self.list_main_path)
            self.path_func, self.main_path = self.android_check.get_main_path(self.main_path)
            self.logger.info("select the main path function: %s" % self.path_func)
=======
            self.logger.error("main path is empty")
            return
        self.main_path = random.choice(self.list_main_path)
        self.path_func, self.main_path =  self.kea_core.get_main_path(self.main_path)
        self.logger.info("select the main path function: %s" % self.path_func)
>>>>>>> b64d3f8a
        self.main_path_list = copy.deepcopy(self.main_path)
        self.max_number_of_events_that_try_to_find_event_on_main_path = min(10, len(self.main_path))
        self.mutate_node_index_on_main_path = len(self.main_path)


    def generate_event(self):
        """
        
        """

        self.current_state = self.device.get_current_state(self.action_count)

        #Return relevant events based on whether the application is in the foreground.
        event = self.check_the_app_on_foreground()
        if event is not None:
            self.last_state = self.current_state
            self.last_event = event
            return event
        if self.action_count == 2 or isinstance(self.last_event, ReInstallAppEvent):
            self.select_and_initialize_main_path()
        if self.action_count == 2 or isinstance(self.last_event, ReInstallAppEvent) or (
                isinstance(self.last_event, KillAndRestartAppEvent) and self.run_initial_rules_after_every_mutation):
            self.run_initial_rules()
            time.sleep(2)
            self.current_state = self.device.get_current_state(self.action_count)
            self.__update_utg()
        if self.action_count == 3:
            self.utg.first_state_after_initialization = self.current_state
        if self.execute_main_path:
            event_str = self.get_main_path_event()
            if event_str:
                self.kea_core.exec_main_path(event_str)
                if self.action_count > 2:
                    self.action_count -= 1
                    self.logger.info("*****main path running*****")
                return None
        else:
            self.__update_utg()
        if event is None:
            event = self.mutate_the_main_path()

        self.last_state = self.current_state
        self.last_event = event
        return event

    def end_mutation(self):
        self.index_on_main_path_after_mutation = -1
        self.number_of_events_that_try_to_find_event_on_main_path = 0
        self.execute_main_path = True
        self.current_number_of_mutate_steps_on_single_node = 0
        self.current_index_on_main_path = 0
        self.mutate_node_index_on_main_path -= 1
        if self.mutate_node_index_on_main_path == -1:
            self.mutate_node_index_on_main_path = len(self.main_path)
            return ReInstallAppEvent(app=self.app)
        self.logger.info("reach the max number of mutate steps on single node, restart the app")
        return KillAndRestartAppEvent(app=self.app)

    def check_property_with_probability(self):
        rules_to_check = self.kea_core.get_rules_that_pass_the_preconditions()

        if len(rules_to_check) > 0:
            t = self.time_recoder.get_time_duration()
            self.time_needed_to_satisfy_precondition.append(t)
            self.logger.info(
                "has rule that matches the precondition and the time duration is " + self.time_recoder.get_time_duration())
            if random.random() < 0.5:
                self.time_to_check_rule.append(t)
                self.logger.info(" check rule")
                self.check_rule_with_precondition()
                return 1
            else:
                self.logger.info("don't check rule")

    def mutate_the_main_path(self):
        event = None
        self.current_number_of_mutate_steps_on_single_node += 1

        if self.current_number_of_mutate_steps_on_single_node >= self.max_number_of_mutate_steps_on_single_node:

            if self.number_of_events_that_try_to_find_event_on_main_path <= self.max_number_of_events_that_try_to_find_event_on_main_path:
                self.number_of_events_that_try_to_find_event_on_main_path += 1
                if self.index_on_main_path_after_mutation == len(self.main_path_list):
                    self.logger.info("reach the end of the main path")
                    rules_to_check = self.kea_core.get_rules_that_pass_the_preconditions()
                    if len(rules_to_check) > 0:
                        t = self.time_recoder.get_time_duration()
                        self.time_needed_to_satisfy_precondition.append(t)
                        self.check_rule_with_precondition()
                    return self.end_mutation()


                event_str = self.get_event_from_main_path()
                try:
                    self.kea_core.exec_main_path(event_str)
                    self.logger.info("find the event in the main path")
                    return None
                except Exception:
                    self.logger.info("can't find the event in the main path")
                    return self.end_mutation()

            return self.end_mutation()

        self.index_on_main_path_after_mutation = -1

        if self.check_property_with_probability() == 1:
            return None

        event = self.explore_app()
        return event

    def get_main_path_event(self):
        """
        
        """
        if self.current_index_on_main_path == self.mutate_node_index_on_main_path:
            self.logger.info(
                "reach the mutate index, start mutate on the node %d" % self.mutate_node_index_on_main_path)
            self.execute_main_path = False
            self.current_state = self.device.get_current_state(self.action_count)
            self.__update_utg()
            return None
        self.logger.info("execute node index on main path: %d" % self.current_index_on_main_path)

        u2_event_str = self.main_path_list[self.current_index_on_main_path]
        if u2_event_str is None:
            self.logger.warning("event is None on main path node %d" % self.current_index_on_main_path)
            self.current_index_on_main_path += 1
            return self.get_main_path_event()
        self.current_index_on_main_path += 1
        return u2_event_str

    def get_event_from_main_path(self):
        """
        
        """
        if self.index_on_main_path_after_mutation == -1:
            for i in range(len(self.main_path_list) - 1, -1, -1):

                event_str = self.main_path_list[i]
                if event_str is None:
                    continue
                self.index_on_main_path_after_mutation = i + 1
                return event_str
        else:
            event_str = self.main_path_list[self.index_on_main_path_after_mutation]
            if event_str is None:
                return None

            self.index_on_main_path_after_mutation += 1
            return event_str
        return None


    def explore_app(self):
        """
        generate an event based on current UTG
        @return: InputEvent
        """
        current_state = self.current_state
        self.logger.info("Current state: %s" % current_state.state_str)
        if current_state.state_str in self.__missed_states:
            self.__missed_states.remove(current_state.state_str)

        if current_state.get_app_activity_depth(self.app) < 0:
            # If the app is not in the activity stack
            start_app_intent = self.app.get_start_intent()

            # It seems the app stucks at some state, has been
            # 1) force stopped (START, STOP)
            #    just start the app again by increasing self.__num_restarts
            # 2) started at least once and cannot be started (START)
            #    pass to let viewclient deal with this case
            # 3) nothing
            #    a normal start. clear self.__num_restarts.

            if self.__event_trace.endswith(
                    EVENT_FLAG_START_APP + EVENT_FLAG_STOP_APP
            ) or self.__event_trace.endswith(EVENT_FLAG_START_APP):
                self.__num_restarts += 1
                self.logger.info(
                    "The app had been restarted %d times.", self.__num_restarts
                )
            else:
                self.__num_restarts = 0

            # pass (START) through
            if not self.__event_trace.endswith(EVENT_FLAG_START_APP):
                if self.__num_restarts > MAX_NUM_RESTARTS:
                    # If the app had been restarted too many times, enter random mode
                    msg = "The app had been restarted too many times. Entering random mode."
                    self.logger.info(msg)
                    self.__random_explore = True
                else:
                    # Start the app
                    self.__event_trace += EVENT_FLAG_START_APP
                    self.logger.info("Trying to start the app...")
                    return IntentEvent(intent=start_app_intent)

        elif current_state.get_app_activity_depth(self.app) > 0:
            # If the app is in activity stack but is not in foreground
            self.__num_steps_outside += 1

            if self.__num_steps_outside > MAX_NUM_STEPS_OUTSIDE:
                # If the app has not been in foreground for too long, try to go back
                if self.__num_steps_outside > MAX_NUM_STEPS_OUTSIDE_KILL:
                    stop_app_intent = self.app.get_stop_intent()
                    go_back_event = IntentEvent(stop_app_intent)
                else:
                    go_back_event = KeyEvent(name="BACK")
                self.__event_trace += EVENT_FLAG_NAVIGATE
                self.logger.info("Going back to the app...")
                return go_back_event
        else:
            # If the app is in foreground
            self.__num_steps_outside = 0

        # Get all possible input events
        possible_events = current_state.get_possible_input()

        if self.random_input:
            random.shuffle(possible_events)
        possible_events.append(KeyEvent(name="BACK"))
        possible_events.append(RotateDevice())

        self.__event_trace += EVENT_FLAG_EXPLORE

        event = random.choice(possible_events)
        if isinstance(event, RotateDevice):
            if self.last_rotate_events == KEY_RotateDeviceNeutralEvent:
                self.last_rotate_events = KEY_RotateDeviceRightEvent
                event = RotateDeviceRightEvent()
            else:
                self.last_rotate_events = KEY_RotateDeviceNeutralEvent
                event = RotateDeviceNeutralEvent()

        return event

    def __get_nav_target(self, current_state):
        # If last event is a navigation event
        if self.__nav_target and self.__event_trace.endswith(EVENT_FLAG_NAVIGATE):
            navigation_steps = self.utg.get_navigation_steps(
                from_state=current_state, to_state=self.__nav_target
            )
            if navigation_steps and 0 < len(navigation_steps) <= self.__nav_num_steps:
                # If last navigation was successful, use current nav target
                self.__nav_num_steps = len(navigation_steps)
                return self.__nav_target
            else:
                # If last navigation was failed, add nav target to missing states
                self.__missed_states.add(self.__nav_target.state_str)

        reachable_states = self.utg.get_reachable_states(current_state)
        if self.random_input:
            random.shuffle(reachable_states)

        for state in reachable_states:
            # Only consider foreground states
            if state.get_app_activity_depth(self.app) != 0:
                continue
            # Do not consider missed states
            if state.state_str in self.__missed_states:
                continue
            # Do not consider explored states
            if self.utg.is_state_explored(state):
                continue
            self.__nav_target = state
            navigation_steps = self.utg.get_navigation_steps(
                from_state=current_state, to_state=self.__nav_target
            )
            if navigation_steps is not None and len(navigation_steps) > 0:
                self.__nav_num_steps = len(navigation_steps)
                return state

        self.__nav_target = None
        self.__nav_num_steps = -1
        return None

    def check_the_app_on_foreground(self):
        if self.current_state.get_app_activity_depth(self.app) < 0:
            # If the app is not in the activity stack
            start_app_intent = self.app.get_start_intent()

            # It seems the app stucks at some state, has been
            # 1) force stopped (START, STOP)
            #    just start the app again by increasing self.__num_restarts
            # 2) started at least once and cannot be started (START)
            #    pass to let viewclient deal with this case
            # 3) nothing
            #    a normal start. clear self.__num_restarts.

            if self.__event_trace.endswith(
                    EVENT_FLAG_START_APP + EVENT_FLAG_STOP_APP
            ) or self.__event_trace.endswith(EVENT_FLAG_START_APP):
                self.__num_restarts += 1
                self.logger.info(
                    "The app had been restarted %d times.", self.__num_restarts
                )
            else:
                self.__num_restarts = 0

            # pass (START) through
            if not self.__event_trace.endswith(EVENT_FLAG_START_APP):
                if self.__num_restarts > MAX_NUM_RESTARTS:
                    # If the app had been restarted too many times, enter random mode
                    msg = "The app had been restarted too many times. Entering random mode."
                    self.logger.info(msg)
                    self.__random_explore = True
                else:
                    # Start the app
                    self.__event_trace += EVENT_FLAG_START_APP
                    self.logger.info("Trying to start the app...")
                    return IntentEvent(intent=start_app_intent)

        elif self.current_state.get_app_activity_depth(self.app) > 0:
            # If the app is in activity stack but is not in foreground
            self.__num_steps_outside += 1

            if self.__num_steps_outside > MAX_NUM_STEPS_OUTSIDE:
                # If the app has not been in foreground for too long, try to go back
                if self.__num_steps_outside > MAX_NUM_STEPS_OUTSIDE_KILL:
                    stop_app_intent = self.app.get_stop_intent()
                    go_back_event = IntentEvent(stop_app_intent)
                else:
                    go_back_event = KeyEvent(name="BACK")
                self.__event_trace += EVENT_FLAG_NAVIGATE
                self.logger.info("Going back to the app...")
                return go_back_event
        else:
            # If the app is in foreground
            self.__num_steps_outside = 0

    def __update_utg(self):
        self.utg.add_transition(self.last_event, self.last_state, self.current_state)


class UtgRandomPolicy(KeaRandomInputPolicy):
    """
    random input policy based on UTG
    """

    def __init__(self, device, app, random_input=True, kea_core=None, restart_app_after_check_property=False,
                 number_of_events_that_restart_app=100, clear_and_restart_app_data_after_100_events=False):
        super(UtgRandomPolicy, self).__init__(
            device, app, random_input, kea_core
        )
        self.restart_app_after_check_property = restart_app_after_check_property
        self.number_of_events_that_restart_app = number_of_events_that_restart_app
        self.clear_and_restart_app_data_after_100_events = clear_and_restart_app_data_after_100_events
        self.logger = logging.getLogger(self.__class__.__name__)

        self.preferred_buttons = [
            "yes",
            "ok",
            "activate",
            "detail",
            "more",
            "access",
            "allow",
            "check",
            "agree",
            "try",
            "go",
            "next",
        ]
        self.__num_restarts = 0
        self.__num_steps_outside = 0
        self.__event_trace = ""
        self.__missed_states = set()
        self.number_of_steps_outside_the_shortest_path = 0
        self.reached_state_on_the_shortest_path = []

        self.last_rotate_events = KEY_RotateDeviceNeutralEvent

    def generate_event(self):
        """
        generate an event
        @return:
        """

        if self.action_count == 2 or isinstance(self.last_event, ReInstallAppEvent):
            self.run_initial_rules()

        # Get current device state
        self.current_state = self.device.get_current_state(self.action_count)
        if self.current_state is None:
            import time
            time.sleep(5)
            return KeyEvent(name="BACK")

        self.__update_utg()
        self.last_state = self.current_state

        if self.action_count % self.number_of_events_that_restart_app == 0 and self.clear_and_restart_app_data_after_100_events:
            self.logger.info("clear and restart app after %s events" % self.number_of_events_that_restart_app)
            return ReInstallAppEvent(self.app)
        rules_to_check = self.kea_core.get_rules_that_pass_the_preconditions()

        if len(rules_to_check) > 0:
            t = self.time_recoder.get_time_duration()
            self.time_needed_to_satisfy_precondition.append(t)
            self.logger.debug(
                "has rule that matches the precondition and the time duration is " + self.time_recoder.get_time_duration())
            if random.random() < 0.5:
                self.time_to_check_rule.append(t)
                self.logger.info(" check rule")
                self.check_rule_with_precondition()
                if self.restart_app_after_check_property:
                    self.logger.debug("restart app after check property")
                    return KillAppEvent(app=self.app)
                return None
            else:
                self.logger.info("don't check rule")
        event = None

        if event is None:
            event = self.generate_event_based_on_utg()

        if isinstance(event, RotateDevice):
            if self.last_rotate_events == KEY_RotateDeviceNeutralEvent:
                self.last_rotate_events = KEY_RotateDeviceRightEvent
                event = RotateDeviceRightEvent()
            else:
                self.last_rotate_events = KEY_RotateDeviceNeutralEvent
                event = RotateDeviceNeutralEvent()

        self.last_state = self.current_state
        self.last_event = event
        return event

    def generate_event_based_on_utg(self):
        """
        generate an event based on current UTG
        @return: InputEvent
        """
        current_state = self.current_state
        self.logger.debug("Current state: %s" % current_state.state_str)
        if current_state.state_str in self.__missed_states:
            self.__missed_states.remove(current_state.state_str)

        #Get the depth of the app's activity in the activity stack
        if current_state.get_app_activity_depth(self.app) < 0:
            # If the app is not in the activity stack
            start_app_intent = self.app.get_start_intent()

            # It seems the app stucks at some state, has been
            # 1) force stopped (START, STOP)
            #    just start the app again by increasing self.__num_restarts
            # 2) started at least once and cannot be started (START)
            #    pass to let viewclient deal with this case
            # 3) nothing
            #    a normal start. clear self.__num_restarts.

            if self.__event_trace.endswith(
                    EVENT_FLAG_START_APP + EVENT_FLAG_STOP_APP
            ) or self.__event_trace.endswith(EVENT_FLAG_START_APP):
                self.__num_restarts += 1
                self.logger.debug(
                    "The app had been restarted %d times.", self.__num_restarts
                )
            else:
                self.__num_restarts = 0

            # pass (START) through
            if not self.__event_trace.endswith(EVENT_FLAG_START_APP):
                if self.__num_restarts > MAX_NUM_RESTARTS:
                    # If the app had been restarted too many times, enter random mode
                    msg = "The app had been restarted too many times. Entering random mode."
                    self.logger.debug(msg)
                    self.__random_explore = True
                else:
                    # Start the app
                    self.__event_trace += EVENT_FLAG_START_APP
                    self.logger.debug("Trying to start the app...")
                    return IntentEvent(intent=start_app_intent)

        elif current_state.get_app_activity_depth(self.app) > 0:
            # If the app is in activity stack but is not in foreground
            self.__num_steps_outside += 1

            if self.__num_steps_outside > MAX_NUM_STEPS_OUTSIDE:
                # If the app has not been in foreground for too long, try to go back
                if self.__num_steps_outside > MAX_NUM_STEPS_OUTSIDE_KILL:
                    stop_app_intent = self.app.get_stop_intent()
                    go_back_event = IntentEvent(stop_app_intent)
                else:
                    go_back_event = KeyEvent(name="BACK")
                self.__event_trace += EVENT_FLAG_NAVIGATE
                self.logger.debug("Going back to the app...")
                return go_back_event
        else:
            # If the app is in foreground
            self.__num_steps_outside = 0

        possible_events = current_state.get_possible_input()

        if self.random_input:
            random.shuffle(possible_events)
        possible_events.append(KeyEvent(name="BACK"))
        possible_events.append(RotateDevice())

        self.__event_trace += EVENT_FLAG_EXPLORE
        return random.choice(possible_events)

    def __update_utg(self):
        self.utg.add_transition(self.last_event, self.last_state, self.current_state)<|MERGE_RESOLUTION|>--- conflicted
+++ resolved
@@ -411,20 +411,11 @@
 
     def select_and_initialize_main_path(self):
         if len(self.list_main_path) == 0:
-<<<<<<< HEAD
-            self.logger.info("main path is empty")
-            self.main_path = []
-        else:
-            self.main_path = random.choice(self.list_main_path)
-            self.path_func, self.main_path = self.android_check.get_main_path(self.main_path)
-            self.logger.info("select the main path function: %s" % self.path_func)
-=======
             self.logger.error("main path is empty")
             return
         self.main_path = random.choice(self.list_main_path)
         self.path_func, self.main_path =  self.kea_core.get_main_path(self.main_path)
         self.logger.info("select the main path function: %s" % self.path_func)
->>>>>>> b64d3f8a
         self.main_path_list = copy.deepcopy(self.main_path)
         self.max_number_of_events_that_try_to_find_event_on_main_path = min(10, len(self.main_path))
         self.mutate_node_index_on_main_path = len(self.main_path)
