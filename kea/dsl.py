--- conflicted
+++ resolved
@@ -35,6 +35,8 @@
     def press(self, key: Union[int, str], meta=None):
         self.droidbot.device.save_screenshot_for_report(event_name="press", event = key)
         super().press(key, meta)
+
+
 class Ui(UiObject):
     session:"Mobile"
 
@@ -43,30 +45,18 @@
         self.droidbot=droidbot
 
     def click(self, offset=None):
-<<<<<<< HEAD
         self.droidbot.device.save_screenshot_for_report(event_name="click", event = self)
+        print(f"Property Action: click({str(self.selector)})")
         super().click(offset)
 
     def long_click(self, duration: float = 0.5):
         self.droidbot.device.save_screenshot_for_report(event_name="long_click",  event = self)
+        print(f"Property Action: long_click({str(self.selector)})")
         super().long_click(duration)
     
     def set_text(self, text):
         self.droidbot.device.save_screenshot_for_report(event_name="set_text " + text, event = self)
-=======
-        self.droidbot.device.save_screenshot_for_report(event_name="click")
-        print(f"Property Action: click({str(self.selector)})")
-        super().click(offset)
-
-    def long_click(self, duration: float = 0.5):
-        self.droidbot.device.save_screenshot_for_report(event_name="long_click")
-        print(f"Property Action: long_click({str(self.selector)})")
-        super().long_click(duration)
-    
-    def set_text(self, text):
-        self.droidbot.device.save_screenshot_for_report(event_name="set_text " + text)
         print(f"Property Action: set_text({str(self.selector)})")
->>>>>>> bb7b8e8a
         super().set_text(text)
         
     def child(self, **kwargs):
