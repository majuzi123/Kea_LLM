# Created by .ignore support plugin (hsz.mobi)
### Python template
# Byte-compiled / optimized / DLL files
__pycache__/
*.py[cod]
*$py.class
droidbot/output*/*
droidbot/apk/*
*output/
.hypothesis/*
#*.sh
# test_*.py
.vscode/*
# Distribution / packaging
.Python
env/
build/
develop-eggs/
dist/
downloads/
eggs/
.eggs/
lib/
lib64/
parts/
sdist/
var/
*.egg-info/
.installed.cfg
*.egg
apk/
# PyInstaller
#  Usually these files are written by a python script from a template
#  before PyInstaller builds the exe, so as to inject date/other infos into it.
*.manifest
*.spec

# Installer logs
pip-log.txt
pip-delete-this-directory.txt

# Unit test / coverage reports
htmlcov/
.tox/
.coverage
.coverage.*
.cache
nosetests.xml
coverage.xml
*,cover

# Translations
*.mo
*.pot

# Django stuff:
*.log

# Sphinx documentation
docs/_build/

# PyBuilder
target/
.idea
droidbot_output
_site
Gemfile.lock
.DS_Store
documents
temp
venv
<<<<<<< HEAD
/apk/
=======
>>>>>>> 01e0fe31
<|MERGE_RESOLUTION|>--- conflicted
+++ resolved
@@ -69,7 +69,3 @@
 documents
 temp
 venv
-<<<<<<< HEAD
-/apk/
-=======
->>>>>>> 01e0fe31
