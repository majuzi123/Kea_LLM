--- conflicted
+++ resolved
@@ -56,18 +56,6 @@
             assert pic_name != selected_pic_name, "pic not deleted "+pic_name+" "+selected_pic_name
 
 
-<<<<<<< HEAD
-#
-# t = Test()
-#
-# setting = Setting(
-#     apk_path="./apk/activitydiary/1.1.8.apk",
-#     device_serial="emulator-5554",
-#     output_dir="output/activitydiary/118/mutate/1",
-#     policy_name="random"
-# )
-# run_android_check_as_test(t,setting)
-=======
 
 t = Test()
 
@@ -80,4 +68,3 @@
     main_path="main_path/activitydiary/118.json"
 )
 start_kea(t,setting)
->>>>>>> b64d3f8a
