import sys
sys.path.append("..")
from kea.main import *

class Test(Kea):

    @main_path()
    def click_content_should_enter_diary_entry_mainpath(self):
        d(resourceId="de.rampro.activitydiary:id/activity_name").click()

    @precondition(
        lambda self: d(text="Activity Diary").exists() and not 
        d(text="<No Activity>").exists() and 
        d(description="Statistics").info["selected"] and not 
        d(text="Settings").exists()
    )
    @rule()
    def click_content_should_enter_diary_entry(self):
        activity_name = d(resourceId="de.rampro.activitydiary:id/activity_name").get_text() 
        d(resourceId="de.rampro.activitydiary:id/duration_label").click()
        
        assert d(text="Diary entry").exists(), "not enter diary entry"
        
        current_activity_name = d(resourceId="de.rampro.activitydiary:id/activity_name").get_text()
        assert current_activity_name == activity_name, "activity name changed from "+ activity_name + " to " + current_activity_name


<<<<<<< HEAD
#
# t = Test()
#
# setting = Setting(
#     apk_path="./apk/activitydiary/1.4.0.apk",
#     device_serial="emulator-5554",
#     output_dir="output/activitydiary/253/mutate/1",
#     policy_name="random",
# )
# run_android_check_as_test(t,setting)
=======

t = Test()

setting = Setting(
    apk_path="./apk/activitydiary/1.4.0.apk",
    device_serial="emulator-5554",
    output_dir="output/activitydiary/253/mutate/1",
    policy_name="random",

    main_path="main_path/activitydiary/253.json"
)
start_kea(t,setting)
>>>>>>> b64d3f8a
<|MERGE_RESOLUTION|>--- conflicted
+++ resolved
@@ -25,18 +25,6 @@
         assert current_activity_name == activity_name, "activity name changed from "+ activity_name + " to " + current_activity_name
 
 
-<<<<<<< HEAD
-#
-# t = Test()
-#
-# setting = Setting(
-#     apk_path="./apk/activitydiary/1.4.0.apk",
-#     device_serial="emulator-5554",
-#     output_dir="output/activitydiary/253/mutate/1",
-#     policy_name="random",
-# )
-# run_android_check_as_test(t,setting)
-=======
 
 t = Test()
 
@@ -49,4 +37,3 @@
     main_path="main_path/activitydiary/253.json"
 )
 start_kea(t,setting)
->>>>>>> b64d3f8a
